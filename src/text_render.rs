use crate::{
    custom_glyph::CustomGlyphCacheKey, ColorMode, ContentType, FontSystem, GlyphDetails,
    GlyphToRender, GpuCacheStatus, PrepareError, RasterizeCustomGlyphRequest,
    RasterizedCustomGlyph, RenderError, SwashCache, SwashContent, TextArea, TextAtlas, Viewport,
};
use cosmic_text::{Color, SubpixelBin};
use std::slice;
use wgpu::{
    Buffer, BufferDescriptor, BufferUsages, DepthStencilState, Device, Extent3d, MultisampleState,
    Origin3d, Queue, RenderPass, RenderPipeline, TexelCopyBufferLayout, TexelCopyTextureInfo,
    TextureAspect, COPY_BUFFER_ALIGNMENT,
};

/// A text renderer that uses cached glyphs to render text into an existing render pass.
pub struct TextRenderer {
    vertex_buffer: Buffer,
    vertex_buffer_size: u64,
    pipeline: RenderPipeline,
    glyph_vertices: Vec<GlyphToRender>,
}

impl TextRenderer {
    /// Creates a new `TextRenderer`.
    pub fn new(
        atlas: &mut TextAtlas,
        device: &Device,
        multisample: MultisampleState,
        depth_stencil: Option<DepthStencilState>,
    ) -> Self {
        let vertex_buffer_size = next_copy_buffer_size(4096);
        let vertex_buffer = device.create_buffer(&BufferDescriptor {
            label: Some("glyphon vertices"),
            size: vertex_buffer_size,
            usage: BufferUsages::VERTEX | BufferUsages::COPY_DST,
            mapped_at_creation: false,
        });

        let pipeline = atlas.get_or_create_pipeline(device, multisample, depth_stencil);

        Self {
            vertex_buffer,
            vertex_buffer_size,
            pipeline,
            glyph_vertices: Vec::new(),
        }
    }

    /// Prepares all of the provided text areas for rendering.
    pub fn prepare<'a>(
        &mut self,
        device: &Device,
        queue: &Queue,
        font_system: &mut FontSystem,
        atlas: &mut TextAtlas,
        viewport: &Viewport,
        text_areas: impl IntoIterator<Item = TextArea<'a>>,
        cache: &mut SwashCache,
    ) -> Result<(), PrepareError> {
        self.prepare_with_depth_and_custom(
            device,
            queue,
            font_system,
            atlas,
            viewport,
            text_areas,
            cache,
            zero_depth,
            |_| None,
        )
    }

    /// Prepares all of the provided text areas for rendering.
    pub fn prepare_with_depth<'a>(
        &mut self,
        device: &Device,
        queue: &Queue,
        font_system: &mut FontSystem,
        atlas: &mut TextAtlas,
        viewport: &Viewport,
        text_areas: impl IntoIterator<Item = TextArea<'a>>,
        cache: &mut SwashCache,
        metadata_to_depth: impl FnMut(usize) -> f32,
    ) -> Result<(), PrepareError> {
        self.prepare_with_depth_and_custom(
            device,
            queue,
            font_system,
            atlas,
            viewport,
            text_areas,
            cache,
            metadata_to_depth,
            |_| None,
        )
    }

    /// Prepares all of the provided text areas for rendering.
    pub fn prepare_with_custom<'a>(
        &mut self,
        device: &Device,
        queue: &Queue,
        font_system: &mut FontSystem,
        atlas: &mut TextAtlas,
        viewport: &Viewport,
        text_areas: impl IntoIterator<Item = TextArea<'a>>,
        cache: &mut SwashCache,
        rasterize_custom_glyph: impl FnMut(RasterizeCustomGlyphRequest) -> Option<RasterizedCustomGlyph>,
    ) -> Result<(), PrepareError> {
        self.prepare_with_depth_and_custom(
            device,
            queue,
            font_system,
            atlas,
            viewport,
            text_areas,
            cache,
            zero_depth,
            rasterize_custom_glyph,
        )
    }

    /// Prepares all of the provided text areas for rendering.
    pub fn prepare_with_depth_and_custom<'a>(
        &mut self,
        device: &Device,
        queue: &Queue,
        font_system: &mut FontSystem,
        atlas: &mut TextAtlas,
        viewport: &Viewport,
        text_areas: impl IntoIterator<Item = TextArea<'a>>,
        cache: &mut SwashCache,
        mut metadata_to_depth: impl FnMut(usize) -> f32,
        mut rasterize_custom_glyph: impl FnMut(
            RasterizeCustomGlyphRequest,
        ) -> Option<RasterizedCustomGlyph>,
    ) -> Result<(), PrepareError> {
        self.glyph_vertices.clear();

        let resolution = viewport.resolution();

        for text_area in text_areas {
            let bounds_min_x = text_area.bounds.left.max(0);
            let bounds_min_y = text_area.bounds.top.max(0);
            let bounds_max_x = text_area.bounds.right.min(resolution.width as i32);
            let bounds_max_y = text_area.bounds.bottom.min(resolution.height as i32);

            for glyph in text_area.custom_glyphs.iter() {
                let x = text_area.left + (glyph.left * text_area.scale);
                let y = text_area.top + (glyph.top * text_area.scale);
                let width = (glyph.width * text_area.scale).round() as u16;
                let height = (glyph.height * text_area.scale).round() as u16;

                let (x, y, x_bin, y_bin) = if glyph.snap_to_physical_pixel {
                    (
                        x.round() as i32,
                        y.round() as i32,
                        SubpixelBin::Zero,
                        SubpixelBin::Zero,
                    )
                } else {
                    let (x, x_bin) = SubpixelBin::new(x);
                    let (y, y_bin) = SubpixelBin::new(y);
                    (x, y, x_bin, y_bin)
                };

                let cache_key = GlyphonCacheKey::Custom(CustomGlyphCacheKey {
                    glyph_id: glyph.id,
                    width,
                    height,
                    x_bin,
                    y_bin,
                });

                let color = glyph.color.unwrap_or(text_area.default_color);

                if let Some(glyph_to_render) = prepare_glyph(
                    x,
                    y,
                    0.0,
                    color,
                    glyph.metadata,
                    cache_key,
                    atlas,
                    device,
                    queue,
                    cache,
                    font_system,
                    text_area.scale,
                    bounds_min_x,
                    bounds_min_y,
                    bounds_max_x,
                    bounds_max_y,
                    |_cache, _font_system, rasterize_custom_glyph| -> Option<GetGlyphImageResult> {
                        if width == 0 || height == 0 {
                            return None;
                        }

                        let input = RasterizeCustomGlyphRequest {
                            id: glyph.id,
                            width,
                            height,
                            x_bin,
                            y_bin,
                            scale: text_area.scale,
                        };

                        let output = (rasterize_custom_glyph)(input)?;

                        output.validate(&input, None);

                        Some(GetGlyphImageResult {
                            content_type: output.content_type,
                            top: 0,
                            left: 0,
                            width,
                            height,
                            data: output.data,
                        })
                    },
                    &mut metadata_to_depth,
                    &mut rasterize_custom_glyph,
                )? {
                    self.glyph_vertices.push(glyph_to_render);
                }
            }

            let is_run_visible = |run: &cosmic_text::LayoutRun| {
                let start_y_physical = (text_area.top + (run.line_top * text_area.scale)) as i32;
                let end_y_physical = start_y_physical + (run.line_height * text_area.scale) as i32;
<<<<<<< HEAD

                start_y_physical <= text_area.bounds.bottom
                    && text_area.bounds.top <= end_y_physical
=======
                
                start_y_physical <= text_area.bounds.bottom && text_area.bounds.top <= end_y_physical
>>>>>>> 724ab57e
            };

            let layout_runs = text_area
                .buffer
                .layout_runs()
                .skip_while(|run| !is_run_visible(run))
                .take_while(is_run_visible);

            for run in layout_runs {
                for glyph in run.glyphs.iter() {
                    let physical_glyph =
                        glyph.physical((text_area.left, text_area.top), text_area.scale);

                    let mut color = match glyph.color_opt {
                        Some(some) => some,
                        None => text_area.default_color,
                    };

                    color = Color::rgba(
                        color.r(),
                        color.g(),
                        color.b(),
                        (color.a() as f32 * text_area.opacity) as u8,
                    );

                    if let Some(glyph_to_render) = prepare_glyph(
                        physical_glyph.x,
                        physical_glyph.y,
                        run.line_y,
                        color,
                        glyph.metadata,
                        GlyphonCacheKey::Text(physical_glyph.cache_key),
                        atlas,
                        device,
                        queue,
                        cache,
                        font_system,
                        text_area.scale,
                        bounds_min_x,
                        bounds_min_y,
                        bounds_max_x,
                        bounds_max_y,
                        |cache,
                         font_system,
                         _rasterize_custom_glyph|
                         -> Option<GetGlyphImageResult> {
                            let image =
                                cache.get_image_uncached(font_system, physical_glyph.cache_key)?;

                            let content_type = match image.content {
                                SwashContent::Color => ContentType::Color,
                                SwashContent::Mask => ContentType::Mask,
                                SwashContent::SubpixelMask => {
                                    // Not implemented yet, but don't panic if this happens.
                                    ContentType::Mask
                                }
                            };

                            Some(GetGlyphImageResult {
                                content_type,
                                top: image.placement.top as i16,
                                left: image.placement.left as i16,
                                width: image.placement.width as u16,
                                height: image.placement.height as u16,
                                data: image.data,
                            })
                        },
                        &mut metadata_to_depth,
                        &mut rasterize_custom_glyph,
                    )? {
                        self.glyph_vertices.push(glyph_to_render);
                    }
                }
            }
        }

        let will_render = !self.glyph_vertices.is_empty();
        if !will_render {
            return Ok(());
        }

        let vertices = self.glyph_vertices.as_slice();
        let vertices_raw = unsafe {
            slice::from_raw_parts(
                vertices as *const _ as *const u8,
                std::mem::size_of_val(vertices),
            )
        };

        if self.vertex_buffer_size >= vertices_raw.len() as u64 {
            queue.write_buffer(&self.vertex_buffer, 0, vertices_raw);
        } else {
            self.vertex_buffer.destroy();

            let (buffer, buffer_size) = create_oversized_buffer(
                device,
                Some("glyphon vertices"),
                vertices_raw,
                BufferUsages::VERTEX | BufferUsages::COPY_DST,
            );

            self.vertex_buffer = buffer;
            self.vertex_buffer_size = buffer_size;
        }

        Ok(())
    }

    /// Renders all layouts that were previously provided to `prepare`.
    pub fn render(
        &self,
        atlas: &TextAtlas,
        viewport: &Viewport,
        pass: &mut RenderPass<'_>,
    ) -> Result<(), RenderError> {
        if self.glyph_vertices.is_empty() {
            return Ok(());
        }

        pass.set_pipeline(&self.pipeline);
        pass.set_bind_group(0, &atlas.bind_group, &[]);
        pass.set_bind_group(1, &viewport.bind_group, &[]);
        pass.set_vertex_buffer(0, self.vertex_buffer.slice(..));
        pass.draw(0..4, 0..self.glyph_vertices.len() as u32);

        Ok(())
    }
}

#[repr(u16)]
#[derive(Debug, Clone, Copy, Eq, PartialEq)]
enum TextColorConversion {
    None = 0,
    ConvertToLinear = 1,
}

#[derive(Debug, Clone, Copy, PartialEq, Eq, Hash)]
pub(crate) enum GlyphonCacheKey {
    Text(cosmic_text::CacheKey),
    Custom(CustomGlyphCacheKey),
}

fn next_copy_buffer_size(size: u64) -> u64 {
    let align_mask = COPY_BUFFER_ALIGNMENT - 1;
    ((size.next_power_of_two() + align_mask) & !align_mask).max(COPY_BUFFER_ALIGNMENT)
}

fn create_oversized_buffer(
    device: &Device,
    label: Option<&str>,
    contents: &[u8],
    usage: BufferUsages,
) -> (Buffer, u64) {
    let size = next_copy_buffer_size(contents.len() as u64);
    let buffer = device.create_buffer(&BufferDescriptor {
        label,
        size,
        usage,
        mapped_at_creation: true,
    });
    buffer.slice(..).get_mapped_range_mut()[..contents.len()].copy_from_slice(contents);
    buffer.unmap();
    (buffer, size)
}

fn zero_depth(_: usize) -> f32 {
    0f32
}

struct GetGlyphImageResult {
    content_type: ContentType,
    top: i16,
    left: i16,
    width: u16,
    height: u16,
    data: Vec<u8>,
}

fn prepare_glyph<R>(
    x: i32,
    y: i32,
    line_y: f32,
    color: Color,
    metadata: usize,
    cache_key: GlyphonCacheKey,
    atlas: &mut TextAtlas,
    device: &Device,
    queue: &Queue,
    cache: &mut SwashCache,
    font_system: &mut FontSystem,
    scale_factor: f32,
    bounds_min_x: i32,
    bounds_min_y: i32,
    bounds_max_x: i32,
    bounds_max_y: i32,
    get_glyph_image: impl FnOnce(
        &mut SwashCache,
        &mut FontSystem,
        &mut R,
    ) -> Option<GetGlyphImageResult>,
    mut metadata_to_depth: impl FnMut(usize) -> f32,
    mut rasterize_custom_glyph: R,
) -> Result<Option<GlyphToRender>, PrepareError>
where
    R: FnMut(RasterizeCustomGlyphRequest) -> Option<RasterizedCustomGlyph>,
{
    let details = if let Some(details) = atlas.mask_atlas.glyph_cache.get(&cache_key) {
        atlas.mask_atlas.glyphs_in_use.insert(cache_key);
        details
    } else if let Some(details) = atlas.color_atlas.glyph_cache.get(&cache_key) {
        atlas.color_atlas.glyphs_in_use.insert(cache_key);
        details
    } else {
        let Some(image) = (get_glyph_image)(cache, font_system, &mut rasterize_custom_glyph) else {
            return Ok(None);
        };

        let should_rasterize = image.width > 0 && image.height > 0;

        let (gpu_cache, atlas_id, inner) = if should_rasterize {
            let mut inner = atlas.inner_for_content_mut(image.content_type);

            // Find a position in the packer
            let allocation = loop {
                match inner.try_allocate(image.width as usize, image.height as usize) {
                    Some(a) => break a,
                    None => {
                        if !atlas.grow(
                            device,
                            queue,
                            font_system,
                            cache,
                            image.content_type,
                            scale_factor,
                            &mut rasterize_custom_glyph,
                        ) {
                            return Err(PrepareError::AtlasFull);
                        }

                        inner = atlas.inner_for_content_mut(image.content_type);
                    }
                }
            };
            let atlas_min = allocation.rectangle.min;

            queue.write_texture(
                TexelCopyTextureInfo {
                    texture: &inner.texture,
                    mip_level: 0,
                    origin: Origin3d {
                        x: atlas_min.x as u32,
                        y: atlas_min.y as u32,
                        z: 0,
                    },
                    aspect: TextureAspect::All,
                },
                &image.data,
                TexelCopyBufferLayout {
                    offset: 0,
                    bytes_per_row: Some(image.width as u32 * inner.num_channels() as u32),
                    rows_per_image: None,
                },
                Extent3d {
                    width: image.width as u32,
                    height: image.height as u32,
                    depth_or_array_layers: 1,
                },
            );

            (
                GpuCacheStatus::InAtlas {
                    x: atlas_min.x as u16,
                    y: atlas_min.y as u16,
                    content_type: image.content_type,
                },
                Some(allocation.id),
                inner,
            )
        } else {
            let inner = &mut atlas.color_atlas;
            (GpuCacheStatus::SkipRasterization, None, inner)
        };

        inner.glyphs_in_use.insert(cache_key);
        // Insert the glyph into the cache and return the details reference
        inner.glyph_cache.get_or_insert(cache_key, || GlyphDetails {
            width: image.width,
            height: image.height,
            gpu_cache,
            atlas_id,
            top: image.top,
            left: image.left,
        })
    };

    let mut x = x + details.left as i32;
    let mut y = (line_y * scale_factor).round() as i32 + y - details.top as i32;

    let (mut atlas_x, mut atlas_y, content_type) = match details.gpu_cache {
        GpuCacheStatus::InAtlas { x, y, content_type } => (x, y, content_type),
        GpuCacheStatus::SkipRasterization => return Ok(None),
    };

    let mut width = details.width as i32;
    let mut height = details.height as i32;

    // Starts beyond right edge or ends beyond left edge
    let max_x = x + width;
    if x > bounds_max_x || max_x < bounds_min_x {
        return Ok(None);
    }

    // Starts beyond bottom edge or ends beyond top edge
    let max_y = y + height;
    if y > bounds_max_y || max_y < bounds_min_y {
        return Ok(None);
    }

    // Clip left ege
    if x < bounds_min_x {
        let right_shift = bounds_min_x - x;

        x = bounds_min_x;
        width = max_x - bounds_min_x;
        atlas_x += right_shift as u16;
    }

    // Clip right edge
    if x + width > bounds_max_x {
        width = bounds_max_x - x;
    }

    // Clip top edge
    if y < bounds_min_y {
        let bottom_shift = bounds_min_y - y;

        y = bounds_min_y;
        height = max_y - bounds_min_y;
        atlas_y += bottom_shift as u16;
    }

    // Clip bottom edge
    if y + height > bounds_max_y {
        height = bounds_max_y - y;
    }

    let depth = metadata_to_depth(metadata);

    Ok(Some(GlyphToRender {
        pos: [x, y],
        dim: [width as u16, height as u16],
        uv: [atlas_x, atlas_y],
        color: color.0,
        content_type_with_srgb: [
            content_type as u16,
            match atlas.color_mode {
                ColorMode::Accurate => TextColorConversion::ConvertToLinear,
                ColorMode::Web => TextColorConversion::None,
            } as u16,
        ],
        depth,
    }))
}<|MERGE_RESOLUTION|>--- conflicted
+++ resolved
@@ -227,14 +227,8 @@
             let is_run_visible = |run: &cosmic_text::LayoutRun| {
                 let start_y_physical = (text_area.top + (run.line_top * text_area.scale)) as i32;
                 let end_y_physical = start_y_physical + (run.line_height * text_area.scale) as i32;
-<<<<<<< HEAD
-
-                start_y_physical <= text_area.bounds.bottom
-                    && text_area.bounds.top <= end_y_physical
-=======
-                
+
                 start_y_physical <= text_area.bounds.bottom && text_area.bounds.top <= end_y_physical
->>>>>>> 724ab57e
             };
 
             let layout_runs = text_area
